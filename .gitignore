data/*
*.avi

<<<<<<< HEAD
.venv
*.err
*.out

__pycache__
=======

.venv
.env
env 
>>>>>>> e2f45cbd
<|MERGE_RESOLUTION|>--- conflicted
+++ resolved
@@ -1,15 +1,10 @@
 data/*
 *.avi
 
-<<<<<<< HEAD
 .venv
 *.err
 *.out
 
 __pycache__
-=======
-
-.venv
 .env
-env 
->>>>>>> e2f45cbd
+env 